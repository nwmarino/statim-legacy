--- conflicted
+++ resolved
@@ -1,7 +1,5 @@
-<<<<<<< HEAD
 # statim compiler
-=======
-# noral
+***
 
 # Types
 
@@ -103,5 +101,4 @@
 let z: int = x ** y;
 
 assert(z == 16);
-```
->>>>>>> 8fcd1981
+```